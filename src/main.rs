// Allow it to build as WASM.
add_wasm_support!();

use bracket_lib::prelude::*;
use game::{Direction, Glyph, WorldState};
use ui::{UIEntity, UIState, UI};

mod game;
mod ui;

fn main() -> BError {
    // TermBuilder offers a number of helps to get up and running quickly.
    let context = BTermBuilder::simple(80, 50)?
        .with_title("Hello, Bracket!")
        .with_tile_dimensions(16, 16)
        .build()?;

    // Empty state object.
    let state = State::new();

    main_loop(context, state)
}

/// This is the game state.
///
/// We are going to try and have the game state be a representation of the game at a point in time.
struct State {
    #[allow(dead_code)]
    game: WorldState,
}

impl State {
    /// Create a new game state.
    pub fn new() -> Self {
        Self {
            game: WorldState::new(),
        }
    }
}

impl GameState for State {
    /// This is called every time the screen refreshes (a "tick") by the main loop.
    fn tick(&mut self, ctx: &mut BTerm) {
        // Clear the screen.
        ctx.cls();

        // If a player is moving
        let direction: Option<Direction> = match ctx.key {
            None => None,
            Some(key) => match key {
                VirtualKeyCode::Left | VirtualKeyCode::A => Some(Direction::Left),
                VirtualKeyCode::Right | VirtualKeyCode::D => Some(Direction::Right),
                VirtualKeyCode::Up | VirtualKeyCode::W => Some(Direction::Up),
                VirtualKeyCode::Down | VirtualKeyCode::S => Some(Direction::Down),
                _ => None,
            },
        };
        if let Some(direction) = direction {
            self.game.player_move(direction);
        }

<<<<<<< HEAD
=======
        // Update the game state.
        self.game.tick();

>>>>>>> 969be654
        // Create the UI state.
        let ui_state = UIState::new(
            self.game
                .to_render()
                .into_iter()
                .map(|de| UIEntity {
                    sym: match de.glyph {
                        Glyph::Player => '@',
                    },
                    e: de,
                })
                .collect(),
        );

        // Create a UI renderer.
        let mut ui = UI::new(ctx);

        // Draw the UI.
        ui.draw(&ui_state);
    }
}<|MERGE_RESOLUTION|>--- conflicted
+++ resolved
@@ -59,12 +59,9 @@
             self.game.player_move(direction);
         }
 
-<<<<<<< HEAD
-=======
         // Update the game state.
         self.game.tick();
 
->>>>>>> 969be654
         // Create the UI state.
         let ui_state = UIState::new(
             self.game
