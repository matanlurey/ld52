// Allow it to build as WASM.
add_wasm_support!();

use bracket_lib::prelude::*;
<<<<<<< HEAD
use game::{Direction, Glyph, WorldState};
use ui::{UIEntity, UIState, UI};
=======
use game::{Direction, WorldState};
use ui::{UIState, UI};
>>>>>>> 04ad1db3

mod game;
mod ui;

fn main() -> BError {
    // TermBuilder offers a number of helps to get up and running quickly.
    let context = BTermBuilder::simple80x50()
        .with_title("Hello, Bracket!")
        .build()?;

    // Empty state object.
    let state = State::new();

    main_loop(context, state)
}

/// This is the game state.
///
/// We are going to try and have the game state be a representation of the game at a point in time.
struct State {
    #[allow(dead_code)]
    game: WorldState,
}

impl State {
    /// Create a new game state.
    pub fn new() -> Self {
        Self {
            game: WorldState::new(),
        }
    }
}

impl GameState for State {
    /// This is called every time the screen refreshes (a "tick") by the main loop.
    fn tick(&mut self, ctx: &mut BTerm) {
        // Clear the screen.
        ctx.cls();

        // Player movement.
        match ctx.key {
            None => {}
            Some(key) => match key {
                VirtualKeyCode::Left => self.game.move_player(Direction::Left),
                VirtualKeyCode::Right => self.game.move_player(Direction::Right),
                VirtualKeyCode::Up => self.game.move_player(Direction::Up),
                VirtualKeyCode::Down => self.game.move_player(Direction::Down),
                _ => {}
            },
        }

<<<<<<< HEAD
=======
        // Iterate the game state.
        for entity in self.game.to_render() {
            // TODO: Replace with drawing logic.
            dbg!(entity);
        }

>>>>>>> 04ad1db3
        // Create a UI renderer.
        let mut ui = UI::new(ctx);

        // Create the UI state.
        let ui_state = UIState::new(
            self.game
                .to_render()
                .into_iter()
                .map(|e| UIEntity {
                    x: e.x,
                    y: e.y,
                    sym: match e.glyph {
                        Glyph::Player => '@',
                    },
                })
                .collect(),
        );

        // Draw the UI.
        ui.draw(&ui_state);
    }
}<|MERGE_RESOLUTION|>--- conflicted
+++ resolved
@@ -2,13 +2,8 @@
 add_wasm_support!();
 
 use bracket_lib::prelude::*;
-<<<<<<< HEAD
 use game::{Direction, Glyph, WorldState};
 use ui::{UIEntity, UIState, UI};
-=======
-use game::{Direction, WorldState};
-use ui::{UIState, UI};
->>>>>>> 04ad1db3
 
 mod game;
 mod ui;
@@ -60,15 +55,6 @@
             },
         }
 
-<<<<<<< HEAD
-=======
-        // Iterate the game state.
-        for entity in self.game.to_render() {
-            // TODO: Replace with drawing logic.
-            dbg!(entity);
-        }
-
->>>>>>> 04ad1db3
         // Create a UI renderer.
         let mut ui = UI::new(ctx);
 
@@ -78,8 +64,8 @@
                 .to_render()
                 .into_iter()
                 .map(|e| UIEntity {
-                    x: e.x,
-                    y: e.y,
+                    x: e.x as i32,
+                    y: e.y as i32,
                     sym: match e.glyph {
                         Glyph::Player => '@',
                     },
