// Allow it to build as WASM.
add_wasm_support!();

use bracket_lib::prelude::*;
use game::{Direction, Glyph, WorldState};
use ui::{UIEntity, UIState, UI};

mod game;
mod ui;

fn main() -> BError {
    // TermBuilder offers a number of helps to get up and running quickly.
    let context = BTermBuilder::simple(80, 50)?
        .with_title("Hello, Bracket!")
        .with_tile_dimensions(16, 16)
        .build()?;

    // Empty state object.
    let state = State::new();

    main_loop(context, state)
}

/// This is the game state.
///
/// We are going to try and have the game state be a representation of the game at a point in time.
struct State {
    #[allow(dead_code)]
    game: WorldState,
}

impl State {
    /// Create a new game state.
    pub fn new() -> Self {
        Self {
            game: WorldState::new(),
        }
    }
}

impl GameState for State {
    /// This is called every time the screen refreshes (a "tick") by the main loop.
    fn tick(&mut self, ctx: &mut BTerm) {
        // Clear the screen.
        ctx.cls();

        // If a player is moving
        let direction: Option<Direction> = match ctx.key {
            None => None,
            Some(key) => match key {
                VirtualKeyCode::Left | VirtualKeyCode::A => Some(Direction::Left),
                VirtualKeyCode::Right | VirtualKeyCode::D => Some(Direction::Right),
                VirtualKeyCode::Up | VirtualKeyCode::W => Some(Direction::Up),
                VirtualKeyCode::Down | VirtualKeyCode::S => Some(Direction::Down),
                _ => None,
            },
        };
        if let Some(direction) = direction {
            self.game.player_move(direction);
        }

        // Update the game state.
        self.game.tick();

        // Create the UI state.
        let ui_state = UIState::new(
            self.game
                .to_render()
                .into_iter()
<<<<<<< HEAD
                .map(|e| UIEntity {
                    x: e.x,
                    y: e.y,
                    sym: match e.glyph {
=======
                .map(|de| UIEntity {
                    sym: match de.glyph {
>>>>>>> 2f5fcc46
                        Glyph::Player => '@',
                    },
                    e: de,
                })
                .collect(),
        );

        // Create a UI renderer.
        let mut ui = UI::new(ctx);

        // Draw the UI.
        ui.draw(&ui_state);
    }
}<|MERGE_RESOLUTION|>--- conflicted
+++ resolved
@@ -67,15 +67,8 @@
             self.game
                 .to_render()
                 .into_iter()
-<<<<<<< HEAD
-                .map(|e| UIEntity {
-                    x: e.x,
-                    y: e.y,
-                    sym: match e.glyph {
-=======
                 .map(|de| UIEntity {
                     sym: match de.glyph {
->>>>>>> 2f5fcc46
                         Glyph::Player => '@',
                     },
                     e: de,
