use std::num::NonZeroU8;

use bracket_lib::random::RandomNumberGenerator;
use specs::prelude::*;

pub use components::Glyph;
pub use components::Moving as Direction;

use map::Map;

use self::logger::LogMessage;
use self::logger::Logs;

mod combat;
mod components;
mod demo;
mod logger;
mod map;
mod monster;
mod movement;

/// Our external world state, i.e. how it will be drawn to the screen.
#[derive(Debug)]
pub struct DrawEntity {
    pub x: i32,
    pub y: i32,
    pub glyph: Glyph,
    pub hp: (u8, u8),
}

/// Statistics used to draw the player's UI.
#[derive(Debug)]
pub struct GameStats {
    /// Round number, starting at 1.
    pub round: NonZeroU8,

    /// Current and maximum health.
    pub health: (u8, u8),

    /// Amount of $ for the player.
    pub money: u8,

    /// Farms remaining.
    pub farms: u8,

    /// Houses remaining.
    pub houses: u8,

    /// State of the game.
    pub state: GameState,
}

/// Possible states that the game can be in.
#[derive(Debug)]
pub enum GameState {
    /// The player has been defeated.
    GameOver,

    /// The player is actively playing the game.
    DefendingTheRealm,

    /// The player can now build structures (walls and farms, basically).
    WaitingForBuild,
}

/// Possible states that the game can be in and executing.
#[derive(Clone, Copy, PartialEq, Eq)]
pub enum RunState {
    PreRun,
    AwaitingInput,
    PlayerTurn,
    MonsterTurn,
    BuildingTurn,
}

/// A logical representation of the game world and its state.
pub struct WorldState {
    ecs: World,
    rng: RandomNumberGenerator,
    player_entity: Entity,
}

/// Why a player cannot move in a given direction.
#[derive(Debug)]
pub enum MovementDenied {
    /// The player is not allowed to move at this time.
    NotPlayerTurn,

    /// The player has been defeated and/or all houses have been destroyed.
    GameOver,

    /// Either would be out of bounds or moving through impassable terrain.
    Impassable,

    /// The player is trying to move into a friendly unit or building.
    ///
    /// The next time this same directional input is given, the player will attack the unit/terrain.
    Friendly,
}

impl WorldState {
    pub fn new() -> Self {
        let mut ecs = World::new();

        // Register all of our components.
        ecs.register::<components::Position>();
        ecs.register::<components::Renderable>();
        ecs.register::<components::Player>();
        ecs.register::<components::Monster>();
        ecs.register::<components::Moving>();
        ecs.register::<components::Health>();
        ecs.register::<components::Attacking>();
        ecs.register::<components::Defeated>();

        // Start the demo.
        let player_entity = demo::spawn_demo(&mut ecs);

        // Insert goblins at the following positions

        ecs.create_entity()
            .with(components::Position::new(11, 2))
            .with(components::Renderable::new(Glyph::Goblin))
            .with(components::Monster)
            .with(components::Health::new(1))
            .build();

        // Insert the map and initial running state.
        ecs.insert(Map::new(12, 12));
        ecs.insert(RunState::PreRun);
        ecs.insert(Logs::new());

        let rng = RandomNumberGenerator::new();

        Self {
            ecs,
            player_entity,
            rng,
        }
    }

    pub fn tick(&mut self) {
        let mut run;
        {
            // Get the current running state.
            let run_state = self.ecs.fetch::<RunState>();
            run = *run_state;
        }

        // State machine.
        match run {
            RunState::PreRun => {
                // Run the pre-run state.
                self.run_systems();
                run = RunState::AwaitingInput;
            }
            RunState::AwaitingInput => {
                // Wait for input.
                run = RunState::AwaitingInput;
            }
            RunState::PlayerTurn => {
                // Run the player turn.
                self.run_systems();
                run = RunState::MonsterTurn;
            }
            RunState::MonsterTurn => {
                // Run the monster turn.
                self.run_systems();

                // If monsters have been eliminated, switch to building turn.
                let monsters = self
                    .ecs
                    .read_storage::<components::Monster>()
                    .join()
                    .count();
                if monsters == 0 {
                    self.switch_to_building_turn();

                    // Move to turn building phase.
                    run = RunState::BuildingTurn;
                } else {
                    run = RunState::AwaitingInput;
                }
            }
            RunState::BuildingTurn => {
                // Run the building turn.
                self.run_systems();
                run = RunState::BuildingTurn;
            }
        }

        // Store next state.
        {
            let mut run_state = self.ecs.fetch_mut::<RunState>();
            *run_state = run;
        }
    }

    fn switch_to_building_turn(&mut self) {
        // Increment the round.
        {
            let mut map = self.ecs.fetch_mut::<Map>();
            map.next_round();

            // Reset the player's health.
            let mut health = self.ecs.write_storage::<components::Health>();
            health.get_mut(self.player_entity).unwrap().reset();

            // Give 1 $ for each surviving farm glyph.
            map.money += map.farms;

            // Move to turn building phase.
            let mut run_state = self.ecs.fetch_mut::<RunState>();
            *run_state = RunState::BuildingTurn;
        }

        // Spawn a new house.
        self.spawn_house();
    }

    pub fn player_move(&mut self, direction: Direction) -> Result<(), MovementDenied> {
        // If we're not awaiting input, don't do anything.
        let mut run_state = self.ecs.fetch_mut::<RunState>();
        if *run_state != RunState::AwaitingInput {
            return Err(MovementDenied::NotPlayerTurn);
        }

        // If the move is out of bounds, don't do anything.
        let mut map = self.ecs.fetch_mut::<Map>();
        let position = self.ecs.read_storage::<components::Position>();
        let position = position.get(self.player_entity);
        if position.is_none() {
            return Err(MovementDenied::GameOver);
        }
        let position = position.unwrap();
        let position = position.after(&direction);
        if !map.in_bounds(position.x, position.y) {
            return Err(MovementDenied::Impassable);
        }

        // If the game is over, don't do anything.
        if map.houses == 0 {
            return Err(MovementDenied::GameOver);
        }

        // If the player is trying to move into a non-monster, ignore the first time.
        let entity = map.get_entity(position.x, position.y);
        if let Some(entity) = entity {
            let monster = self.ecs.read_storage::<components::Monster>();
            if monster.get(entity).is_none() && !map.allow_move_into_friendly(direction.clone()) {
                return Err(MovementDenied::Friendly);
            }
        }

        // Get the player entity and update the movement component.
        let mut moving = self.ecs.write_storage::<components::Moving>();
        let _ = moving.insert(self.player_entity, direction);

        // Change state to player turn.
        *run_state = RunState::PlayerTurn;
        Ok(())
    }

    /// Build a structure at the given position.
    ///
    /// Note that only walls and farms can be built.
    ///
    /// Returns true if the build was successful, false otherwise.
    #[allow(dead_code)]
    pub fn player_build(&mut self, position: (i32, i32), what: Glyph) -> bool {
        // If we're not in the building phase, don't do anything.
        let run_state = { *self.ecs.fetch_mut::<RunState>() };
        if run_state != RunState::BuildingTurn {
            return false;
        }

        // Get the map.
        {
            let mut map = self.ecs.fetch_mut::<Map>();

            // Check if the player has enough money.
            let cost = match what {
                Glyph::Wall => 1,
                Glyph::Farm => 2,
                _ => return false,
            };
            if map.money < cost {
                return false;
            }

            // Check if the position is valid.
            let (x, y) = position;
            if map.get_entity(x, y).is_some() {
                return false;
            }

            // Subtract the cost.
            map.money -= cost;
        }

        // Build the structure.
        let (x, y) = position;
        let entity = self.ecs.create_entity();
        match what {
            Glyph::Wall => {
                demo::configure_wall(entity, x, y).build();
            }
            Glyph::Farm => {
                demo::configure_farm(entity, x, y).build();
            }
            _ => return false,
        }

        true
    }

    /// Spawns a new house by finding an open position at least 2 tiles away from other houses.
    fn spawn_house(&mut self) {
        let (found, position) = {
            // Get the map.
            let map = self.ecs.fetch::<Map>();

            // Find an open position at least 2 tiles away from other houses.
            let mut position: (i32, i32) = (0, 0);
            let mut found = false;

            for _ in 0..100 {
                position = (
                    self.rng.range(0, map.width() as i32),
                    self.rng.range(0, map.height() as i32),
                );
                if map.get_entity(position.0, position.1).is_none() {
                    let mut valid = true;
                    for x in position.0 - 2..position.0 + 2 {
                        for y in position.1 - 2..position.1 + 2 {
                            if map.get_entity(x, y).is_some() {
                                valid = false;
                                break;
                            }
                        }
                    }
                    if valid {
                        found = true;
                        break;
                    }
                }
            }

            (found, position)
        };

        // If we found a valid position, spawn a house.
        if found {
            let (x, y) = position;
            demo::configure_house(self.ecs.create_entity(), x, y).build();
        }
    }

    /// Indicates the player is ready, spawning goblins.
    #[allow(dead_code)]
    pub fn player_ready(&mut self) {
        self.spawn_goblins();

        // Change state to start the game again.
        let mut run_state = self.ecs.fetch_mut::<RunState>();
        *run_state = RunState::PreRun;
    }

    /// For the given round number, spawn R+1 goblins at the edge of the map.
    fn spawn_goblins(&mut self) {
        let positions: Vec<(i32, i32)> = {
            // Get the map.
            let map = self.ecs.fetch::<Map>();

            // Get the round number.
            let round = map.round().get();

            // Get the positions.
            let mut positions = Vec::new();
            for _ in 0..round + 1 {
                let mut position: (i32, i32) = (0, 0);
                let mut found = false;
                for _ in 0..100 {
                    position = (
                        self.rng.range(0, map.width() as i32),
                        self.rng.range(0, map.height() as i32),
                    );
                    if map.get_entity(position.0, position.1).is_none() {
                        found = true;
                        break;
                    }
                }
                if found {
                    positions.push(position);
                }
            }

            positions
        };

        // Spawn the goblins.
        for (x, y) in positions {
            demo::configure_goblin(self.ecs.create_entity(), x, y).build();
        }
    }

    fn run_systems(&mut self) {
        // Index the map.
        map::MapIndexingSystem.run_now(&self.ecs);

        // Let the monsters do their thing.
        monster::MonsterAISystem.run_now(&self.ecs);

        // Convert movement into combat if necessary.
        combat::ConvertMovementToMeleeAttackSystem.run_now(&self.ecs);

        // Apply movement.
        movement::MovementSystem.run_now(&self.ecs);

        // Apply combat.
        combat::ApplyAttackSystem.run_now(&self.ecs);

        // Defeat entities.
        combat::DefeatSystem.run_now(&self.ecs);

        // Remove defeated entities.
        combat::RemoveDefeatedSystem.run_now(&self.ecs);

        // Maintain the ECS (i.e. built-in systems).
        self.ecs.maintain();
    }

    /// Convert the world state into a representation that can be drawn to the screen.
    pub fn to_render(&self) -> Vec<DrawEntity> {
        let mut drawables = Vec::new();

        // Get all of the entities that have a position and renderable component.
        let positions = self.ecs.read_storage::<components::Position>();
        let renderables = self.ecs.read_storage::<components::Renderable>();
        let health = self.ecs.read_storage::<components::Health>();

        // Iterate over all of the entities that have a position and renderable component.
<<<<<<< HEAD
        for (pos, render, hp) in (&positions, &renderables, &health).join() {
            let pos = pos.to_point();
=======
        for (pos, render) in (&positions, &renderables).join() {
>>>>>>> 07e1de58
            drawables.push(DrawEntity {
                x: pos.x,
                y: pos.y,
                glyph: render.glyph(),
                hp: (hp.amount(), hp.maximum()),
            });
        }

        drawables
    }

    /// Returns the current game logs, clearing them in the process.
    pub fn get_logs(&mut self) -> Vec<LogMessage> {
        // Get the logs struct.
        let mut logs = self.ecs.fetch_mut::<Logs>();

        // Get the messages.
        logs.flush()
    }

    /// Get the current game statistics.
    pub fn get_stats(&self) -> GameStats {
        // Get player's HP.
        let health = {
            self.ecs
                .read_storage::<components::Health>()
                .get(self.player_entity)
                .map(|h| (h.amount(), h.maximum()))
                .unwrap_or((0, 0))
        };

        // Get the money and round number.
        let (money, round, farms, houses) = {
            let map = self.ecs.fetch::<Map>();

            (map.money, map.round(), map.farms, map.houses)
        };

        let state = {
            // If the player is dead or there are no houses, the game is over.
            if health.0 == 0 || houses == 0 {
                GameState::GameOver
            } else {
                // Otherwise, get the current running state.
                let run_state = self.ecs.fetch::<RunState>();
                match *run_state {
                    RunState::BuildingTurn => GameState::WaitingForBuild,
                    _ => GameState::DefendingTheRealm,
                }
            }
        };

        GameStats {
            round,
            health,
            money,
            farms,
            houses,
            state,
        }
    }
}<|MERGE_RESOLUTION|>--- conflicted
+++ resolved
@@ -439,12 +439,8 @@
         let health = self.ecs.read_storage::<components::Health>();
 
         // Iterate over all of the entities that have a position and renderable component.
-<<<<<<< HEAD
         for (pos, render, hp) in (&positions, &renderables, &health).join() {
             let pos = pos.to_point();
-=======
-        for (pos, render) in (&positions, &renderables).join() {
->>>>>>> 07e1de58
             drawables.push(DrawEntity {
                 x: pos.x,
                 y: pos.y,
